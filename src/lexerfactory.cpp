#include "lexerfactory.h"
#include "generalfunctions.h"
#include <QFile>
#include <QFileInfo>
#include <QDomDocument>
#include <QDebug>

// LEXERS
#include <Qsci/qscilexerbash.h>
#include <Qsci/qscilexerbatch.h>
#include <Qsci/qscilexercmake.h>
#include <Qsci/qscilexercpp.h>
#include <Qsci/qscilexercsharp.h>
#include <Qsci/qscilexercss.h>
#include <Qsci/qscilexerd.h>
#include <Qsci/qscilexerdiff.h>
#include <Qsci/qscilexerfortran.h>
#include <Qsci/qscilexerfortran77.h>
#include <Qsci/qscilexerhtml.h>
#include <Qsci/qscilexeridl.h>
#include <Qsci/qscilexerjava.h>
#include <Qsci/qscilexerjavascript.h>
#include <Qsci/qscilexerlua.h>
#include <Qsci/qscilexermakefile.h>
#include <Qsci/qscilexerpascal.h>
#include <Qsci/qscilexerperl.h>
#include <Qsci/qscilexerpostscript.h>
#include <Qsci/qscilexerpov.h>
#include <Qsci/qscilexerproperties.h>
#include <Qsci/qscilexerpython.h>
#include <Qsci/qscilexerruby.h>
#include <Qsci/qscilexerspice.h>
#include <Qsci/qscilexersql.h>
#include <Qsci/qscilexertcl.h>
#include <Qsci/qscilexertex.h>
#include <Qsci/qscilexerverilog.h>
#include <Qsci/qscilexervhdl.h>
#include <Qsci/qscilexerxml.h>
#include <Qsci/qscilexeryaml.h>

#include "mainwindow.h"

namespace stylename
{
    const char* GLOBAL_OVERRIDE     = "Global override";
    const char* DEFAULT             = "Default Style";
    const char* INDENT_GUIDELINE    = "Indent guideline style";
    const char* BRACE_HIGHLIGHT     = "Brace highlight style";
    const char* BAD_BRACE           = "Bad brace colour";
    const char* CURRENT_LINE        = "Current line background colour";
    const char* SELECTED_TEXT       = "Selected text colour";
    const char* CARET               = "Caret colour";
    const char* EDGE                = "Edge colour";
    const char* LINE_NUMBER_MARGIN  = "Line number margin";
    const char* FOLD                = "Fold";
    const char* FOLD_MARGIN         = "Fold margin";
    const char* WHITE_SPACE_SYMBOL  = "White space symbol";
    const char* SMART_HIGHLIGHTING  = "Smart HighLighting";
    const char* FIND_MARK           = "Find Mark Style";
    const char* MARK1               = "Mark Style 1";
    const char* MARK2               = "Mark Style 2";
    const char* MARK3               = "Mark Style 3";
    const char* MARK4               = "Mark Style 4";
    const char* MARK5               = "Mark Style 5";
    const char* INCR_HIGHLIGHT_ALL  = "Incremental highlight all";
    const char* TAG_MATCH_HIGHLIGHT = "Tags match highlighting";
    const char* TAG_ATTRIBUTE       = "Tags attribute";
    const char* ACTV_TAB_FOCUS      = "Active tab focused indicator";
    const char* ACTV_TAB_UNFOCUS    = "Active tab unfocused indicator";
    const char* ACTV_TAB_TEXT       = "Active tab text";
    const char* INACTIVE_TAB        = "Inactive tabs";
}

LexerFactory::LexerFactory()
{
    langDefFile    = generalFunctions::getUserFilePath("langs.xml");
    stylersDefFile = generalFunctions::getUserFilePath("stylers.xml");
}

static QString read_attribute(QDomNode & node, const char* name, const char* def_value)
{
    if ( node.isNull() ) return def_value;
    if ( node.attributes().namedItem(name).isNull() ) return def_value;
    return node.attributes().namedItem(name).nodeValue();
}

static QString read_element_text(QDomNode & node, const char* def_value)
{
    if ( node.isNull() ) return def_value;
    if ( node.toElement().isNull() ) return def_value;
    return node.toElement().text();
}

static QColor hex_to_qcolor(QString hexVal)
{
    QColor c; c.setNamedColor("#" + hexVal);
    return c;
}

bool LexerFactory::setColorSchemeFile(QString filePath)
{
    if ( !QFile(filePath).exists() )
        return false;
    stylersDefFile = filePath;
    return parseColorSchemeDefinitions();
}

bool LexerFactory::parseLanguageDefinitions()
{
    QFile xml(langDefFile);

    qDebug() << "parsing " << langDefFile;

    if ( !xml.exists() ) return false;

    QDomDocument doc("langs");
    doc.setContent(&xml);

    QDomElement docElement = doc.documentElement();   // docElement now refers to the node "xml"
    QDomNode    node;

    node = docElement.firstChildElement("Languages");

    // Not a valid Language Definition file
    if ( node.isNull() ) return false;

    node = node.firstChildElement("Language");
    while(!node.isNull()) {

        ShrPtrLangDefinition lang( new LangDefinition() );
        lang->name            = read_attribute(node, "name" , "");
        lang->file_extensions = read_attribute(node, "ext", "").split(" ", QString::SkipEmptyParts);
        lang->comment_line    = read_attribute(node, "commentLine" , NULL);
        lang->comment_start   = read_attribute(node, "commentStart", NULL);
        lang->comment_end     = read_attribute(node, "commentEnd"  , NULL);
        QDomNode keywords_node = node.firstChildElement("Keywords");
        while(!keywords_node.isNull()) {
            ShrPtrKeywordCollection kw_class( new KeywordCollection() );
            kw_class->type     = read_attribute   (keywords_node, "name", "");
            kw_class->keywords = read_element_text(keywords_node, "").split(" ", QString::SkipEmptyParts);
            keywords_node     = keywords_node.nextSiblingElement("Keywords");

            lang->keywords.append(kw_class);
            lang->keywords_by_class.insert(kw_class->type, kw_class);
        }
        node = node.nextSiblingElement("Language");
        _languages.append        (lang);
        languages_by_name.insert(lang->name, lang);

        foreach(QString ext, lang->file_extensions) {
            language_by_extension.insert(ext, lang); // IF MORE LANGUAGES USES THE SAME EXTENSIONS ( should not! ) THE LAST WINS
        }
    }
    return true;
}

<<<<<<< HEAD
QStringList LexerFactory::languages()
{
    QStringList list;
    foreach(ShrPtrLangDefinition lang, _languages) {
        list.append((lang->name).toLower());
    }
    return list;
=======
bool LexerFactory::parseColorSchemeDefinitions()
{
    QFile xml(stylersDefFile);

    qDebug() << "parsing " << stylersDefFile;

    if ( !xml.exists() ) return false;

    QDomDocument doc("stylers");
    doc.setContent(&xml);

    QDomElement docElement = doc.documentElement();   // docElement now refers to the node "xml"
    QDomNode    node;

    node = docElement.firstChildElement("LexerStyles");

    // Not a valid Stylers Definition file
    if ( node.isNull() ) return false;

    node = node.firstChildElement("LexerType");
    while(!node.isNull()) {

        ShrPtrStylerDefinition styler( new StylerDefinition() );
        styler->name            = read_attribute(node, "name" , "");
        styler->desc            = read_attribute(node, "desc" , "");
        // I'll ignore the "ext" field, because it's already present in the langs.xml file

        QDomNode words_style_node = node.firstChildElement("WordsStyle");
        while(!words_style_node.isNull()) {
            ShrPtrWordsStyle words_style( new WordsStyle() );

            words_style->name            = read_attribute(words_style_node, "name", "");
            words_style->style_id        = read_attribute(words_style_node, "styleID", "").toInt();
            words_style->fg_color        = hex_to_qcolor (read_attribute(words_style_node, "fgColor", "000000"));
            words_style->bg_color        = hex_to_qcolor (read_attribute(words_style_node, "bgColor", "FFFFFF"));
            words_style->font_name       = read_attribute(words_style_node, "fontName" , "");
            words_style->font_style      = read_attribute(words_style_node, "fontStyle", "").toInt();
            words_style->font_size       = read_attribute(words_style_node, "fontSize" , "").toInt();
            words_style->keyword_class   = read_attribute(words_style_node, "keywordClass" , NULL);

            words_style_node = words_style_node.nextSiblingElement("WordsStyle");

            styler->words_stylers.append(words_style);
            styler->words_stylers_by_name.insert(words_style->name, words_style);
        }
        node = node.nextSiblingElement("LexerType");
        stylers.append        (styler);
        stylers_by_name.insert(styler->name, styler);
    }

    global_styler = ShrPtrStylerDefinition( new StylerDefinition() );

    node = docElement.firstChildElement("GlobalStyles");
    // No global styles
    if ( node.isNull() )  {
        qDebug() << "Global Styles not found";
        return true;
    }

    node = node.firstChildElement("WidgetStyle");
    while(!node.isNull()) {
        ShrPtrWordsStyle widget_style( new WordsStyle() );
        widget_style->name           = read_attribute(node, "name" , "");
        widget_style->style_id       = read_attribute(node, "styleID" , "").toInt();
        widget_style->fg_color        = hex_to_qcolor (read_attribute(node, "fgColor", "000000"));
        widget_style->bg_color        = hex_to_qcolor (read_attribute(node, "bgColor", "FFFFFF"));
        widget_style->font_name       = read_attribute(node, "fontName" , "");
        widget_style->font_style      = read_attribute(node, "fontStyle", "").toInt();
        widget_style->font_size       = read_attribute(node, "fontSize" , "").toInt();
        widget_style->keyword_class   = read_attribute(node, "keywordClass" , NULL);

        qDebug() << "Global style " << widget_style->name;
        node = node.nextSiblingElement("WidgetStyle");
        global_styler->words_stylers.append(widget_style);
        global_styler->words_stylers_by_name.insert(widget_style->name, widget_style);
    }

    return true;
}

bool LexerFactory::init()
{
    return parseLanguageDefinitions() && parseColorSchemeDefinitions();
>>>>>>> 28a9e014
}

ShrPtrLangDefinition LexerFactory::detectLanguage(QFileInfo info)
{
    // Basic extension-based heuristic
    QString ext = info.completeSuffix();
    // TODO: add more heuristic to detect languages
    // e.g. file starting with "<?xml" ==> "xml"
    return language_by_extension.value(ext); // RETURNS NULL POINTER IF NOT FOUND
}

ShrPtrStylerDefinition LexerFactory::getGlobalStyler() const
{
    return global_styler;
}

QsciLexer* LexerFactory::applyColorScheme(ShrPtrLangDefinition lang, QsciLexer* lex)
{
    QFont *f = MainWindow::instance()->systemMonospace();
    if ( lex ) lex->setDefaultFont(*f);

    ShrPtrStylerDefinition styler = stylers_by_name.value(lang->name);
    if ( styler.isNull() || lex == NULL )
        return lex;
    qDebug() << "found styler named " << styler->name << ", " << styler->desc;
    foreach( ShrPtrWordsStyle ws, styler->words_stylers ) {
        if ( ws.isNull() ) continue;
        qDebug() << ws->name << " id: " << ws->style_id << " fg: " << ws->fg_color << " bg:" << ws->bg_color;
        lex->setColor( ws->fg_color, ws->style_id );
        lex->setPaper( ws->bg_color, ws->style_id );
        QFont lf = QFont( lex->defaultFont().family(), lex->defaultFont().pointSize() );

        // support fontstyle
        if ( ws->font_style == 2 ) { // ITALIC
            lf.setItalic(true);
        } else if ( ws->font_style == 3 ) { // BOLD
            lf.setBold(true);
        }
        lex->setFont(lf, ws->style_id);
    }

    ShrPtrWordsStyle ws = global_styler->words_stylers_by_name.value(stylename::DEFAULT);
    if ( !ws.isNull() ) {
        qDebug() << "global background: " << ws->bg_color << " foreground: " << ws->fg_color;
        lex->setDefaultPaper( ws->bg_color );
        lex->setDefaultColor( ws->fg_color );
    }

    return lex;
}

QsciLexer* LexerFactory::createLexer(QFileInfo info, QObject *parent)
{
    ShrPtrLangDefinition lang = detectLanguage(info);
    if ( lang.isNull() )
        return NULL;
    return applyColorScheme( lang, createLexer( lang->name, parent ) );
}

QsciLexer* LexerFactory::createLexer(QString lg, QObject* parent)
{
    if ( lg == "bash" )
        return new QsciLexerBash(parent);
    if ( lg == "batch" )
        return new QsciLexerBatch(parent);
    if ( lg == "c" ) // WHAT ABOUT THE "C" LEXER?
        return new QsciLexerCPP(parent);
    if ( lg == "cmake" )
        return new QsciLexerCMake(parent);
    if ( lg == "cpp" )
        return new QsciLexerCPP(parent);
    if ( lg == "cs" )
        return new QsciLexerCSharp(parent);
    if ( lg == "css" )
        return new QsciLexerCSS(parent);
    if ( lg == "d" )
        return new QsciLexerD(parent);
    if ( lg == "diff" )
        return new QsciLexerDiff(parent);
    if ( lg == "fortran" )
        return new QsciLexerFortran(parent);
    if ( lg == "fortran77" )
        return new QsciLexerFortran77(parent);
    if ( lg == "html" )
        return new QsciLexerHTML(parent);
    if ( lg == "idl" )
        return new QsciLexerIDL(parent);
    if ( lg == "java" )
        return new QsciLexerJava(parent);
    if ( lg == "javascript" )
        return new QsciLexerJavaScript(parent);
    if ( lg == "lua" )
        return new QsciLexerLua(parent);
    if ( lg == "makefile" )
        return new QsciLexerMakefile(parent);
    if ( lg == "pascal" )
        return new QsciLexerPascal(parent);
    if ( lg == "perl" )
        return new QsciLexerPerl(parent);
    if ( lg == "postscript" )
        return new QsciLexerPostScript(parent);
    if ( lg == "pov" )
        return new QsciLexerPOV(parent);
    if ( lg == "properties" )
        return new QsciLexerProperties(parent);
    if ( lg == "python" )
        return new QsciLexerPython(parent);
    if ( lg == "ruby" )
        return new QsciLexerRuby(parent);
    if ( lg == "spice" )
        return new QsciLexerSpice(parent);
    if ( lg == "sql" )
        return new QsciLexerSQL(parent);
    if ( lg == "tcl" )
        return new QsciLexerTCL(parent);
    if ( lg == "tex" )
        return new QsciLexerTeX(parent);
    if ( lg == "verilog" )
        return new QsciLexerVerilog(parent);
    if ( lg == "vhdl" )
        return new QsciLexerVHDL(parent);
    if ( lg == "xml" )
        return new QsciLexerXML(parent);
    if ( lg == "yaml" )
        return new QsciLexerYAML(parent);
    return NULL;
}<|MERGE_RESOLUTION|>--- conflicted
+++ resolved
@@ -154,7 +154,7 @@
     return true;
 }
 
-<<<<<<< HEAD
+
 QStringList LexerFactory::languages()
 {
     QStringList list;
@@ -162,7 +162,8 @@
         list.append((lang->name).toLower());
     }
     return list;
-=======
+}
+
 bool LexerFactory::parseColorSchemeDefinitions()
 {
     QFile xml(stylersDefFile);
@@ -246,7 +247,6 @@
 bool LexerFactory::init()
 {
     return parseLanguageDefinitions() && parseColorSchemeDefinitions();
->>>>>>> 28a9e014
 }
 
 ShrPtrLangDefinition LexerFactory::detectLanguage(QFileInfo info)
