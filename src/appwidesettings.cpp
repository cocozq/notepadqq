--- conflicted
+++ resolved
@@ -6,14 +6,10 @@
 namespace widesettings {
     const char * SETTING_WRAP_MODE      = "wrap_mode";
     const char * SETTING_SHOW_ALL_CHARS = "show_all_chars";
-<<<<<<< HEAD
     const char * SETTING_EOL_MODE       = "eol_mode";
     const char * SETTING_ZOOM_LEVEL     = "zoom_level";
-
-=======
     const char * SETTING_MONO_FONT_NAME = "mono_font_name";
     const char * SETTING_MONO_FONT_SIZE = "mono_font_size";
->>>>>>> f6bb8394
 
     bool apply_wrap_mode(QsciScintilla::WrapMode m, QsciScintillaqq* w)
     {
@@ -99,12 +95,8 @@
         bool show_all_chars             = MainWindow::instance()->getSettings()->value(SETTING_SHOW_ALL_CHARS).toBool();
         double zoom_level               = MainWindow::instance()->getSettings()->value(SETTING_ZOOM_LEVEL).toDouble();
 
-        QString mono_font_name = MainWindow::instance()->getSettings()->value(SETTING_MONO_FONT_NAME).toString();
-        int     mono_font_size = MainWindow::instance()->getSettings()->value(SETTING_MONO_FONT_SIZE).toInt();
-
         apply_wrap_mode(m, w);
         apply_invisible_chars(show_all_chars, w);
-<<<<<<< HEAD
         apply_zoom_level(zoom_level, w);
     }
 
@@ -117,8 +109,9 @@
         QsciScintilla::EolMode eol = static_cast<QsciScintilla::EolMode>(
                     MainWindow::instance()->getSettings()->value(SETTING_EOL_MODE).toInt() );
         apply_eol_mode(eol, w);
-=======
+
+        QString mono_font_name = MainWindow::instance()->getSettings()->value(SETTING_MONO_FONT_NAME).toString();
+        int     mono_font_size = MainWindow::instance()->getSettings()->value(SETTING_MONO_FONT_SIZE).toInt();
         apply_monospace_font(mono_font_name, mono_font_size, w);
->>>>>>> f6bb8394
     }
 }