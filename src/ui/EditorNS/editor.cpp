--- conflicted
+++ resolved
@@ -7,14 +7,10 @@
 #include <QEventLoop>
 #include <QUrlQuery>
 #include <QRegularExpression>
-<<<<<<< HEAD
 #include <QWebChannel>
 #include <QWebEngineSettings>
 #include <QTimer>
-#include <regex>
-=======
 #include <QRegExp>
->>>>>>> f987c8b1
 
 namespace EditorNS
 {
@@ -141,31 +137,16 @@
 
             emit messageReceived(msg, data);
 
-<<<<<<< HEAD
             if (msg.startsWith("[ASYNC_REPLY]")) {
-                std::regex rgx("\\[ID=(\\d+)\\]$");
-                std::smatch matches;
-
-                std::string msgstr = msg.toStdString();
-                if(!std::regex_search(msgstr, matches, rgx))
+                QRegExp rgx("\\[ID=(\\d+)\\]$");
+
+                if(rgx.indexIn(msg) == -1)
                     return;
 
-                if (matches.size() != 2)
+                if (rgx.captureCount() != 1)
                     return;
 
-                unsigned int id = QString::fromStdString(matches[1].str()).toInt();
-=======
-        if (msg.startsWith("[ASYNC_REPLY]")) {
-            QRegExp rgx("\\[ID=(\\d+)\\]$");
-
-            if(rgx.indexIn(msg) == -1)
-                return;
-
-            if (rgx.captureCount() != 1)
-                return;
-
-            unsigned int id = rgx.capturedTexts()[1].toInt();
->>>>>>> f987c8b1
+                unsigned int id = rgx.capturedTexts()[1].toInt();
 
                 // Look into the list of callbacks
                 for (auto it = this->asyncReplies.begin(); it != this->asyncReplies.end(); ++it) {
