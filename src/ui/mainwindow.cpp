--- conflicted
+++ resolved
@@ -1400,33 +1400,14 @@
 void MainWindow::refreshEditorUiInfo(Editor *editor)
 {
     // Update current language in statusbar
-<<<<<<< HEAD
-    editor->asyncSendMessageWithResultP("C_FUN_GET_CURRENT_LANGUAGE").then([this, editor](QVariant value){
-        QVariantMap data = value.toMap();
-
-        QString name = data.value("lang").toMap().value("name").toString();
-        m_statusBar_fileFormat->setText(name);
-
-
-        // Update MainWindow title
-        QString newTitle;
-        if (editor->filePath().isEmpty()) {
-
-            EditorTabWidget *tabWidget = m_topEditorContainer->tabWidgetFromEditor(editor);
-            if (tabWidget != 0) {
-                int tab = tabWidget->indexOf(editor);
-                if (tab != -1) {
-                    newTitle = QString("%1 - %2")
-                               .arg(tabWidget->tabText(tab))
-                               .arg(QApplication::applicationName());
-                }
-=======
     QString name = editor->getLanguageName();
     m_statusBar_fileFormat->setText(name);
+
 
     // Update MainWindow title
     QString newTitle;
     if (editor->filePath().isEmpty()) {
+
         EditorTabWidget *tabWidget = m_topEditorContainer->tabWidgetFromEditor(editor);
         if (tabWidget != 0) {
             int tab = tabWidget->indexOf(editor);
@@ -1434,77 +1415,76 @@
                 newTitle = QString("%1 - %2")
                            .arg(tabWidget->tabText(tab))
                            .arg(QApplication::applicationName());
->>>>>>> 4044b204
             }
-
-        } else {
-            QUrl url = editor->filePath();
-
-            QString path = url.toDisplayString(QUrl::RemovePassword |
-                                               QUrl::RemoveUserInfo |
-                                               QUrl::RemovePort |
-                                               QUrl::RemoveAuthority |
-                                               QUrl::RemoveQuery |
-                                               QUrl::RemoveFragment |
-                                               QUrl::PreferLocalFile |
-                                               QUrl::RemoveFilename |
-                                               QUrl::NormalizePathSegments |
-                                               QUrl::StripTrailingSlash
-                                               );
-
-            newTitle = QString("%1 (%2) - %3")
-                       .arg(Notepadqq::fileNameFromUrl(editor->filePath()))
-                       .arg(path)
-                       .arg(QApplication::applicationName());
-
-        }
-
-        if (newTitle != windowTitle()) {
-            setWindowTitle(newTitle.isNull() ? QApplication::applicationName() : newTitle);
-        }
-
-
-        // Enable / disable menus
-        bool isClean = editor->isClean();
-        QUrl fileName = editor->filePath();
-        ui->actionRename->setEnabled(!fileName.isEmpty());
-        ui->actionMove_to_New_Window->setEnabled(isClean);
-        ui->actionOpen_in_New_Window->setEnabled(isClean);
-
-        bool allowReloading = !editor->filePath().isEmpty();
-        ui->actionReload_File_Interpreted_As->setEnabled(allowReloading);
-        ui->actionReload_from_Disk->setEnabled(allowReloading);
-
-        // EOL
-        QString eol = editor->endOfLineSequence();
-        if (eol == "\r\n") {
-            ui->actionWindows_Format->setChecked(true);
-            m_statusBar_EOLstyle->setText(tr("Windows"));
-        } else if (eol == "\n") {
-            ui->actionUNIX_Format->setChecked(true);
-            m_statusBar_EOLstyle->setText(tr("UNIX / OS X"));
-        } else if (eol == "\r") {
-            ui->actionMac_Format->setChecked(true);
-            m_statusBar_EOLstyle->setText(tr("Old Mac"));
-        }
-
-        // Encoding
-        QString encoding;
-        if (editor->codec()->mibEnum() == MIB_UTF_8 && !editor->bom()) {
-            // Is UTF-8 without BOM
-            encoding = tr("%1 w/o BOM").arg(QString::fromUtf8(editor->codec()->name()));
-        } else {
-            encoding = QString::fromUtf8(editor->codec()->name());
-        }
-        m_statusBar_textFormat->setText(encoding);
-
-        // Indentation
-        if (editor->isUsingCustomIndentationMode()) {
-            ui->actionIndentation_Custom->setChecked(true);
-        } else {
-            ui->actionIndentation_Default_Settings->setChecked(true);
-        }
-    });
+        }
+
+    } else {
+        QUrl url = editor->filePath();
+
+        QString path = url.toDisplayString(QUrl::RemovePassword |
+                                           QUrl::RemoveUserInfo |
+                                           QUrl::RemovePort |
+                                           QUrl::RemoveAuthority |
+                                           QUrl::RemoveQuery |
+                                           QUrl::RemoveFragment |
+                                           QUrl::PreferLocalFile |
+                                           QUrl::RemoveFilename |
+                                           QUrl::NormalizePathSegments |
+                                           QUrl::StripTrailingSlash
+                                           );
+
+        newTitle = QString("%1 (%2) - %3")
+                   .arg(Notepadqq::fileNameFromUrl(editor->filePath()))
+                   .arg(path)
+                   .arg(QApplication::applicationName());
+
+    }
+
+    if (newTitle != windowTitle()) {
+        setWindowTitle(newTitle.isNull() ? QApplication::applicationName() : newTitle);
+    }
+
+
+    // Enable / disable menus
+    bool isClean = editor->isClean();
+    QUrl fileName = editor->filePath();
+    ui->actionRename->setEnabled(!fileName.isEmpty());
+    ui->actionMove_to_New_Window->setEnabled(isClean);
+    ui->actionOpen_in_New_Window->setEnabled(isClean);
+
+    bool allowReloading = !editor->filePath().isEmpty();
+    ui->actionReload_File_Interpreted_As->setEnabled(allowReloading);
+    ui->actionReload_from_Disk->setEnabled(allowReloading);
+
+    // EOL
+    QString eol = editor->endOfLineSequence();
+    if (eol == "\r\n") {
+        ui->actionWindows_Format->setChecked(true);
+        m_statusBar_EOLstyle->setText(tr("Windows"));
+    } else if (eol == "\n") {
+        ui->actionUNIX_Format->setChecked(true);
+        m_statusBar_EOLstyle->setText(tr("UNIX / OS X"));
+    } else if (eol == "\r") {
+        ui->actionMac_Format->setChecked(true);
+        m_statusBar_EOLstyle->setText(tr("Old Mac"));
+    }
+
+    // Encoding
+    QString encoding;
+    if (editor->codec()->mibEnum() == MIB_UTF_8 && !editor->bom()) {
+        // Is UTF-8 without BOM
+        encoding = tr("%1 w/o BOM").arg(QString::fromUtf8(editor->codec()->name()));
+    } else {
+        encoding = QString::fromUtf8(editor->codec()->name());
+    }
+    m_statusBar_textFormat->setText(encoding);
+
+    // Indentation
+    if (editor->isUsingCustomIndentationMode()) {
+        ui->actionIndentation_Custom->setChecked(true);
+    } else {
+        ui->actionIndentation_Default_Settings->setChecked(true);
+    }
 }
 
 void MainWindow::on_actionDelete_triggered()
@@ -2295,7 +2275,6 @@
     Editor *editor = currentEditor();
 
     QUrl url = currentEditor()->filePath();
-<<<<<<< HEAD
     editor->selectedTexts().then([=](QStringList selection){
         QString cmd = cmd;
         if (!url.isEmpty()) {
@@ -2303,23 +2282,6 @@
             cmd.replace("\%path\%", url.path(QUrl::FullyEncoded));
             cmd.replace("\%filename\%", url.fileName(QUrl::FullyEncoded));
             cmd.replace("\%directory\%", QFileInfo(url.toLocalFile()).absolutePath());
-=======
-    QStringList selection = editor->selectedTexts();
-    if (!url.isEmpty()) {
-        cmd.replace("\%url\%", url.toString(QUrl::None));
-        cmd.replace("\%path\%", url.path(QUrl::FullyEncoded));
-        cmd.replace("\%filename\%", url.fileName(QUrl::FullyEncoded));
-        cmd.replace("\%directory\%", QFileInfo(url.toLocalFile()).absolutePath());
-    }
-    if (!selection.first().isEmpty()) {
-        cmd.replace("\%selection\%",selection.first());
-    }
-    QStringList args = NqqRun::RunDialog::parseCommandString(cmd);
-    if (!args.isEmpty()) {
-        cmd = args.takeFirst();
-        if(!QProcess::startDetached(cmd, args)) {
-
->>>>>>> 4044b204
         }
         if (!selection.first().isEmpty()) {
             cmd.replace("\%selection\%",selection.first());
