#-------------------------------------------------
#
# Project created by QtCreator 2014-08-13T23:31:36
#
#-------------------------------------------------

QT       += core gui svg widgets webkitwidgets printsupport network script

CONFIG += c++11

TARGET = notepadqq-bin
TEMPLATE = app

RCC_DIR = ../../out/build_data
UI_DIR = ../../out/build_data
MOC_DIR = ../../out/build_data
OBJECTS_DIR = ../../out/build_data

QMAKE_CXXFLAGS_WARN_ON += -Wold-style-cast

# clear "rpath" so that we can override Qt lib path via LD_LIBRARY_PATH
QMAKE_RPATH=

# Avoid automatic casts from QString to QUrl
DEFINES += QT_NO_URL_CAST_FROM_STRING

unix: CMD_FULLDELETE = rm -rf
win32: CMD_FULLDELETE = del /F /S /Q

isEmpty(DESTDIR) {
    CONFIG(debug, debug|release) {
        DESTDIR = ../../out/debug/lib
    }
    CONFIG(release, debug|release) {
        DESTDIR = ../../out/release/lib
    }
}

APPDATADIR = "$$DESTDIR/../appdata"
BINDIR = "$$DESTDIR/../bin"

INSTALLFILESDIR = ../../support_files

SOURCES += main.cpp\
    mainwindow.cpp \
    topeditorcontainer.cpp \
    editortabwidget.cpp \
    docengine.cpp \
    frmabout.cpp \
    notepadqq.cpp \
    frmpreferences.cpp \
    iconprovider.cpp \
    EditorNS/editor.cpp \
    EditorNS/bannerfilechanged.cpp \
    EditorNS/bannerbasicmessage.cpp \
    EditorNS/bannerfileremoved.cpp \
    EditorNS/customqwebview.cpp \
    clickablelabel.cpp \
    frmencodingchooser.cpp \
    EditorNS/bannerindentationdetected.cpp \
    frmindentationmode.cpp \
    singleapplication.cpp \
    localcommunication.cpp \
    Search/filesearchresultswidget.cpp \
    Search/frmsearchreplace.cpp \
    Search/treeviewhtmldelegate.cpp \
    Search/searchinfilesworker.cpp \
<<<<<<< HEAD
    Extensions/extensionsapi.cpp \
    Extensions/extensionloader.cpp \
    Extensions/extension.cpp
=======
    Search/replaceinfilesworker.cpp \
    Search/dlgsearching.cpp
>>>>>>> ca32a1fc

HEADERS  += include/mainwindow.h \
    include/topeditorcontainer.h \
    include/editortabwidget.h \
    include/docengine.h \
    include/frmabout.h \
    include/notepadqq.h \
    include/frmpreferences.h \
    include/iconprovider.h \
    include/EditorNS/editor.h \
    include/EditorNS/bannerfilechanged.h \
    include/EditorNS/bannerbasicmessage.h \
    include/EditorNS/bannerfileremoved.h \
    include/EditorNS/customqwebview.h \
    include/clickablelabel.h \
    include/frmencodingchooser.h \
    include/EditorNS/bannerindentationdetected.h \
    include/frmindentationmode.h \
    include/singleapplication.h \
    include/localcommunication.h \
    include/Search/filesearchresultswidget.h \
    include/Search/filesearchresult.h \
    include/Search/treeviewhtmldelegate.h \
    include/Search/frmsearchreplace.h \
    include/Search/searchinfilesworker.h \
<<<<<<< HEAD
    include/Extensions/extensionsapi.h \
    include/Extensions/extensionloader.h \
    include/Extensions/extension.h
=======
    include/Search/replaceinfilesworker.h \
    include/Search/searchhelpers.h \
    include/Search/dlgsearching.h
>>>>>>> ca32a1fc

FORMS    += mainwindow.ui \
    frmabout.ui \
    frmpreferences.ui \
    frmencodingchooser.ui \
    frmindentationmode.ui \
    Search/dlgsearching.ui \
    Search/frmsearchreplace.ui

RESOURCES += \
    resources.qrc


### EXTRA TARGETS ###

# Copy the editor in the "shared" folder
editorTarget.target = make_editor
editorTarget.commands = (cd \"$$PWD\" && \
                         $${CMD_FULLDELETE} \"$$APPDATADIR/editor\" && \
                         cd \"../editor\" && \
                         $(MAKE) DESTDIR=\"$$APPDATADIR/editor\")

launchTarget.target = make_launch
launchTarget.commands = (cd \"$$PWD\" && \
                         $${QMAKE_MKDIR} \"$$BINDIR/\" && \
                         $${QMAKE_COPY} \"$$INSTALLFILESDIR/launch/notepadqq\" \"$$BINDIR/\" && \
                         chmod 755 \"$$BINDIR/notepadqq\")

QMAKE_EXTRA_TARGETS += editorTarget launchTarget
PRE_TARGETDEPS += make_editor make_launch

### INSTALL ###
unix {
    isEmpty(PREFIX) {
        PREFIX = /usr/local
    }

    target.path = "$$INSTALL_ROOT$$PREFIX/lib/notepadqq/"
    target.files += "$$DESTDIR/$$TARGET"

    icon_h16.path = "$$INSTALL_ROOT$$PREFIX/share/icons/hicolor/16x16/apps/"
    icon_h16.files += "$$INSTALLFILESDIR/icons/hicolor/16x16/apps/notepadqq.png"
    icon_h22.path = "$$INSTALL_ROOT$$PREFIX/share/icons/hicolor/22x22/apps/"
    icon_h22.files += "$$INSTALLFILESDIR/icons/hicolor/22x22/apps/notepadqq.png"
    icon_h24.path = "$$INSTALL_ROOT$$PREFIX/share/icons/hicolor/24x24/apps/"
    icon_h24.files += "$$INSTALLFILESDIR/icons/hicolor/24x24/apps/notepadqq.png"
    icon_h32.path = "$$INSTALL_ROOT$$PREFIX/share/icons/hicolor/32x32/apps/"
    icon_h32.files += "$$INSTALLFILESDIR/icons/hicolor/32x32/apps/notepadqq.png"
    icon_h48.path = "$$INSTALL_ROOT$$PREFIX/share/icons/hicolor/48x48/apps/"
    icon_h48.files += "$$INSTALLFILESDIR/icons/hicolor/48x48/apps/notepadqq.png"
    icon_h64.path = "$$INSTALL_ROOT$$PREFIX/share/icons/hicolor/64x64/apps/"
    icon_h64.files += "$$INSTALLFILESDIR/icons/hicolor/64x64/apps/notepadqq.png"
    icon_h96.path = "$$INSTALL_ROOT$$PREFIX/share/icons/hicolor/96x96/apps/"
    icon_h96.files += "$$INSTALLFILESDIR/icons/hicolor/96x96/apps/notepadqq.png"
    icon_h128.path = "$$INSTALL_ROOT$$PREFIX/share/icons/hicolor/128x128/apps/"
    icon_h128.files += "$$INSTALLFILESDIR/icons/hicolor/128x128/apps/notepadqq.png"
    icon_h256.path = "$$INSTALL_ROOT$$PREFIX/share/icons/hicolor/256x256/apps/"
    icon_h256.files += "$$INSTALLFILESDIR/icons/hicolor/256x256/apps/notepadqq.png"
    icon_h512.path = "$$INSTALL_ROOT$$PREFIX/share/icons/hicolor/512x512/apps/"
    icon_h512.files += "$$INSTALLFILESDIR/icons/hicolor/512x512/apps/notepadqq.png"
    icon_hscalable.path = "$$INSTALL_ROOT$$PREFIX/share/icons/hicolor/scalable/apps/"
    icon_hscalable.files += "$$INSTALLFILESDIR/icons/hicolor/scalable/apps/notepadqq.svg"

    system($${QMAKE_MKDIR} \"$$APPDATADIR/editor\")    # Make sure that the folder exists, otherwise qmake won't create the install rule
    misc_data.path = "$$INSTALL_ROOT$$PREFIX/share/notepadqq/"
    misc_data.files += "$$APPDATADIR/editor"

    launch.path = "$$INSTALL_ROOT$$PREFIX/bin/"
    launch.files += "$$BINDIR/notepadqq"
    launch.CONFIG = no_check_exist     # Create the install rule even if the file doesn't exists when qmake is run

    shortcuts.path = "$$INSTALL_ROOT$$PREFIX/share/applications/"
    shortcuts.files += "$$INSTALLFILESDIR/shortcuts/notepadqq.desktop"

    # == Dummy target used to fix permissions at the end of the install ==
    # A random path. Without one, qmake refuses to create the rule.
    set_permissions.path = "$$INSTALL_ROOT$$PREFIX/bin/"
    # We want to keep $$INSTALL_ROOT as a variable in the makefile, so we use $(INSTALL_ROOT)
    unix:set_permissions.extra = chmod 755 $(INSTALL_ROOT)\"$$PREFIX/bin/notepadqq\"

    # MAKE INSTALL
    INSTALLS += target \
         icon_h16 icon_h22 icon_h24 icon_h32 icon_h48 icon_h64 icon_h96 icon_h128 icon_h256 icon_h512 icon_hscalable \
         misc_data launch shortcuts \
         set_permissions

}<|MERGE_RESOLUTION|>--- conflicted
+++ resolved
@@ -65,14 +65,11 @@
     Search/frmsearchreplace.cpp \
     Search/treeviewhtmldelegate.cpp \
     Search/searchinfilesworker.cpp \
-<<<<<<< HEAD
+    Search/replaceinfilesworker.cpp \
+    Search/dlgsearching.cpp \
     Extensions/extensionsapi.cpp \
     Extensions/extensionloader.cpp \
     Extensions/extension.cpp
-=======
-    Search/replaceinfilesworker.cpp \
-    Search/dlgsearching.cpp
->>>>>>> ca32a1fc
 
 HEADERS  += include/mainwindow.h \
     include/topeditorcontainer.h \
@@ -98,15 +95,12 @@
     include/Search/treeviewhtmldelegate.h \
     include/Search/frmsearchreplace.h \
     include/Search/searchinfilesworker.h \
-<<<<<<< HEAD
+    include/Search/replaceinfilesworker.h \
+    include/Search/searchhelpers.h \
+    include/Search/dlgsearching.h
     include/Extensions/extensionsapi.h \
     include/Extensions/extensionloader.h \
     include/Extensions/extension.h
-=======
-    include/Search/replaceinfilesworker.h \
-    include/Search/searchhelpers.h \
-    include/Search/dlgsearching.h
->>>>>>> ca32a1fc
 
 FORMS    += mainwindow.ui \
     frmabout.ui \
