#-------------------------------------------------
#
# Project created by QtCreator 2014-08-13T23:31:36
#
#-------------------------------------------------

QT       += core gui svg widgets printsupport network webenginewidgets webchannel websockets

CONFIG += c++11

!macx: TARGET = notepadqq-bin
macx: TARGET = notepadqq

TEMPLATE = app

RCC_DIR = ../../out/build_data
UI_DIR = ../../out/build_data
MOC_DIR = ../../out/build_data
OBJECTS_DIR = ../../out/build_data

QMAKE_CXXFLAGS_WARN_ON += -Wold-style-cast

# clear "rpath" so that we can override Qt lib path via LD_LIBRARY_PATH
!macx: QMAKE_RPATH=

# Avoid automatic casts from QString to QUrl
DEFINES += QT_NO_URL_CAST_FROM_STRING

unix: CMD_FULLDELETE = rm -rf
win32: CMD_FULLDELETE = del /F /S /Q

isEmpty(DESTDIR) {
    CONFIG(debug, debug|release) {
        message(Debug build)
        !macx: DESTDIR = ../../out/debug/lib
        macx: DESTDIR = ../../out/debug
    }
    CONFIG(release, debug|release) {
        message(Release build)
        !macx: DESTDIR = ../../out/release/lib
        macx: DESTDIR = ../../out/release
    }
}

isEmpty(LRELEASE) {
    !macx:!haiku: LRELEASE = qtchooser -run-tool=lrelease -qt=5
    haiku: LRELEASE = lrelease
    macx: LRELEASE = lrelease
}

!macx {
    APPDATADIR = "$$DESTDIR/../appdata"
    BINDIR = "$$DESTDIR/../bin"
}
macx {
    APPDATADIR = "$$DESTDIR/$${TARGET}.app/Contents/Resources"
}

INSTALLFILESDIR = ../../support_files

CURRFILE = $$PWD/ui.pro

SOURCES += main.cpp\
    mainwindow.cpp \
    topeditorcontainer.cpp \
    editortabwidget.cpp \
    docengine.cpp \
    frmabout.cpp \
    notepadqq.cpp \
    frmpreferences.cpp \
    iconprovider.cpp \
    EditorNS/editor.cpp \
    EditorNS/bannerfilechanged.cpp \
    EditorNS/bannerbasicmessage.cpp \
    EditorNS/bannerfileremoved.cpp \
    EditorNS/customqwebview.cpp \
    clickablelabel.cpp \
    frmencodingchooser.cpp \
    EditorNS/bannerindentationdetected.cpp \
    frmindentationmode.cpp \
    singleapplication.cpp \
    localcommunication.cpp \
    Search/frmsearchreplace.cpp \
    Search/searchstring.cpp \
    Search/advancedsearchdock.cpp \
    Extensions/extension.cpp \
    frmlinenumberchooser.cpp \
    Extensions/extensionsserver.cpp \
    Extensions/Stubs/stub.cpp \
    Extensions/runtimesupport.cpp \
    Extensions/Stubs/windowstub.cpp \
    Extensions/Stubs/notepadqqstub.cpp \
    Extensions/Stubs/editorstub.cpp \
    Extensions/extensionsloader.cpp \
    globals.cpp \
    Extensions/Stubs/menuitemstub.cpp \
    Extensions/installextension.cpp \
    keygrabber.cpp \
    Sessions/sessions.cpp \
    Sessions/persistentcache.cpp \
    nqqsettings.cpp \  
    nqqrun.cpp \
    Search/filesearcher.cpp \
    Search/filereplacer.cpp \
    Search/searchobjects.cpp \
    Search/searchinstance.cpp \
    stats.cpp \
    Sessions/backupservice.cpp

HEADERS  += include/mainwindow.h \
    include/topeditorcontainer.h \
    include/editortabwidget.h \
    include/docengine.h \
    include/frmabout.h \
    include/notepadqq.h \
    include/frmpreferences.h \
    include/iconprovider.h \
    include/EditorNS/editor.h \
    include/EditorNS/bannerfilechanged.h \
    include/EditorNS/bannerbasicmessage.h \
    include/EditorNS/bannerfileremoved.h \
    include/EditorNS/customqwebview.h \
    include/clickablelabel.h \
    include/frmencodingchooser.h \
    include/EditorNS/bannerindentationdetected.h \
    include/frmindentationmode.h \
    include/singleapplication.h \
    include/localcommunication.h \
    include/Search/frmsearchreplace.h \
    include/Search/advancedsearchdock.h \
    include/Search/searchhelpers.h \
    include/Search/searchstring.h \
    include/Extensions/extension.h \
    include/frmlinenumberchooser.h \
    include/Extensions/extensionsserver.h \
    include/Extensions/Stubs/stub.h \
    include/Extensions/runtimesupport.h \
    include/Extensions/Stubs/windowstub.h \
    include/Extensions/Stubs/notepadqqstub.h \
    include/Extensions/Stubs/editorstub.h \
    include/Extensions/extensionsloader.h \
    include/globals.h \
    include/Extensions/Stubs/menuitemstub.h \
    include/Extensions/installextension.h \
    include/keygrabber.h \
    include/Sessions/sessions.h \
    include/Sessions/persistentcache.h \
    include/nqqsettings.h \
    include/nqqrun.h \
    include/Search/filesearcher.h \
    include/Search/searchobjects.h \
    include/Search/filereplacer.h \
    include/Search/searchinstance.h \
<<<<<<< HEAD
    include/promise.h \
    include/stats.h
=======
    include/stats.h \
    include/Sessions/backupservice.h
>>>>>>> 1f788031

FORMS    += mainwindow.ui \
    frmabout.ui \
    frmpreferences.ui \
    frmencodingchooser.ui \
    frmindentationmode.ui \
    Search/dlgsearching.ui \
    Search/frmsearchreplace.ui \
    frmlinenumberchooser.ui \
    Extensions/installextension.ui

RESOURCES += \
    resources.qrc

ICON = ../../images/notepadqq.icns

TRANSLATIONS = \
    ../translations/notepadqq_de.ts \
    ../translations/notepadqq_es.ts \
    ../translations/notepadqq_fr.ts \
    ../translations/notepadqq_hu.ts \
    ../translations/notepadqq_it.ts \
    ../translations/notepadqq_ja.ts \
    ../translations/notepadqq_pl.ts \
    ../translations/notepadqq_pt.ts \
    ../translations/notepadqq_ru.ts \
    ../translations/notepadqq_sl.ts \
    ../translations/notepadqq_sv.ts \
    ../translations/notepadqq_uk.ts \
    ../translations/notepadqq_zh.ts 

QMAKE_CLEAN += \
    ../translations/notepadqq_de.qm \
    ../translations/notepadqq_es.qm \
    ../translations/notepadqq_fr.qm \
    ../translations/notepadqq_hu.qm \
    ../translations/notepadqq_it.qm \
    ../translations/notepadqq_ja.qm \
    ../translations/notepadqq_pl.qm \
    ../translations/notepadqq_pt.qm \
    ../translations/notepadqq_ru.qm \
    ../translations/notepadqq_sl.qm \
    ../translations/notepadqq_sv.qm \
    ../translations/notepadqq_uk.qm \
    ../translations/notepadqq_zh.qm


# Build translations so that qmake doesn't complain about missing files in resources.qrc
system($${LRELEASE} \"$${CURRFILE}\")

### EXTRA TARGETS ###

# Copy the editor in the "shared" folder
editorTarget.target = make_editor
editorTarget.commands = (cd \"$$PWD\" && \
                         $${CMD_FULLDELETE} \"$$APPDATADIR/editor\" && \
                         cd \"../editor\" && \
                         $(MAKE) DESTDIR=\"$$APPDATADIR/editor\")

# Copy the extension_tools in the "shared" folder
extensionToolsTarget.target = make_extensionTools
extensionToolsTarget.commands = (cd \"$$PWD\" && \
                           $${CMD_FULLDELETE} \"$$APPDATADIR/extension_tools\" && \
                           cd \"../extension_tools\" && \
                           $(MAKE) DESTDIR=\"$$APPDATADIR/extension_tools\")

# Rebuild translations
translationsTarget.target = make_translations
translationsTarget.commands = ($${LRELEASE} \"$${CURRFILE}\")

QMAKE_EXTRA_TARGETS += editorTarget extensionToolsTarget translationsTarget
PRE_TARGETDEPS += make_editor make_extensionTools make_translations

unix:!macx {
    launchTarget.target = make_launch
    launchTarget.commands = (cd \"$$PWD\" && \
                             $${QMAKE_MKDIR} \"$$BINDIR/\" && \
                             $${QMAKE_COPY} \"$$INSTALLFILESDIR/launch/notepadqq\" \"$$BINDIR/\" && \
                             chmod 755 \"$$BINDIR/notepadqq\")

    QMAKE_EXTRA_TARGETS += launchTarget
    PRE_TARGETDEPS += make_launch
}

### INSTALL ###
unix:!macx {
    isEmpty(PREFIX) {
        PREFIX = /usr/local
    }

    target.path = "$$INSTALL_ROOT$$PREFIX/lib/notepadqq/"
    target.files += "$$DESTDIR/$$TARGET"

    icon_h16.path = "$$INSTALL_ROOT$$PREFIX/share/icons/hicolor/16x16/apps/"
    icon_h16.files += "$$INSTALLFILESDIR/icons/hicolor/16x16/apps/notepadqq.png"
    icon_h22.path = "$$INSTALL_ROOT$$PREFIX/share/icons/hicolor/22x22/apps/"
    icon_h22.files += "$$INSTALLFILESDIR/icons/hicolor/22x22/apps/notepadqq.png"
    icon_h24.path = "$$INSTALL_ROOT$$PREFIX/share/icons/hicolor/24x24/apps/"
    icon_h24.files += "$$INSTALLFILESDIR/icons/hicolor/24x24/apps/notepadqq.png"
    icon_h32.path = "$$INSTALL_ROOT$$PREFIX/share/icons/hicolor/32x32/apps/"
    icon_h32.files += "$$INSTALLFILESDIR/icons/hicolor/32x32/apps/notepadqq.png"
    icon_h48.path = "$$INSTALL_ROOT$$PREFIX/share/icons/hicolor/48x48/apps/"
    icon_h48.files += "$$INSTALLFILESDIR/icons/hicolor/48x48/apps/notepadqq.png"
    icon_h64.path = "$$INSTALL_ROOT$$PREFIX/share/icons/hicolor/64x64/apps/"
    icon_h64.files += "$$INSTALLFILESDIR/icons/hicolor/64x64/apps/notepadqq.png"
    icon_h96.path = "$$INSTALL_ROOT$$PREFIX/share/icons/hicolor/96x96/apps/"
    icon_h96.files += "$$INSTALLFILESDIR/icons/hicolor/96x96/apps/notepadqq.png"
    icon_h128.path = "$$INSTALL_ROOT$$PREFIX/share/icons/hicolor/128x128/apps/"
    icon_h128.files += "$$INSTALLFILESDIR/icons/hicolor/128x128/apps/notepadqq.png"
    icon_h256.path = "$$INSTALL_ROOT$$PREFIX/share/icons/hicolor/256x256/apps/"
    icon_h256.files += "$$INSTALLFILESDIR/icons/hicolor/256x256/apps/notepadqq.png"
    icon_h512.path = "$$INSTALL_ROOT$$PREFIX/share/icons/hicolor/512x512/apps/"
    icon_h512.files += "$$INSTALLFILESDIR/icons/hicolor/512x512/apps/notepadqq.png"
    icon_hscalable.path = "$$INSTALL_ROOT$$PREFIX/share/icons/hicolor/scalable/apps/"
    icon_hscalable.files += "$$INSTALLFILESDIR/icons/hicolor/scalable/apps/notepadqq.svg"

    # Make sure that the folders exists, otherwise qmake won't create the misc_data install rule
    system($${QMAKE_MKDIR} \"$$APPDATADIR/editor\")
    system($${QMAKE_MKDIR} \"$$APPDATADIR/extension_tools\")

    misc_data.path = "$$INSTALL_ROOT$$PREFIX/share/notepadqq/"
    misc_data.files += "$$APPDATADIR/editor"
    misc_data.files += "$$APPDATADIR/extension_tools"

    launch.path = "$$INSTALL_ROOT$$PREFIX/bin/"
    launch.files += "$$BINDIR/notepadqq"
    launch.CONFIG = no_check_exist     # Create the install rule even if the file doesn't exists when qmake is run

    shortcuts.path = "$$INSTALL_ROOT$$PREFIX/share/applications/"
    shortcuts.files += "$$INSTALLFILESDIR/shortcuts/notepadqq.desktop"
    
    appstream.path = "$$INSTALL_ROOT$$PREFIX/share/metainfo/"
    appstream.files += "$$INSTALLFILESDIR/notepadqq.appdata.xml"

    # == Dummy target used to fix permissions at the end of the install ==
    # A random path. Without one, qmake refuses to create the rule.
    set_permissions.path = "$$INSTALL_ROOT$$PREFIX/bin/"
    # We want to keep $$INSTALL_ROOT as a variable in the makefile, so we use $(INSTALL_ROOT)
    unix:set_permissions.extra = chmod 755 $(INSTALL_ROOT)\"$$PREFIX/bin/notepadqq\"

    # MAKE INSTALL
    INSTALLS += target \
         icon_h16 icon_h22 icon_h24 icon_h32 icon_h48 icon_h64 icon_h96 icon_h128 icon_h256 icon_h512 icon_hscalable \
         misc_data launch shortcuts appstream \
         set_permissions

}<|MERGE_RESOLUTION|>--- conflicted
+++ resolved
@@ -151,13 +151,9 @@
     include/Search/searchobjects.h \
     include/Search/filereplacer.h \
     include/Search/searchinstance.h \
-<<<<<<< HEAD
     include/promise.h \
-    include/stats.h
-=======
     include/stats.h \
     include/Sessions/backupservice.h
->>>>>>> 1f788031
 
 FORMS    += mainwindow.ui \
     frmabout.ui \
