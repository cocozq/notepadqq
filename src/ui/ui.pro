--- conflicted
+++ resolved
@@ -66,13 +66,10 @@
     Search/searchinfilesworker.cpp \
     Search/replaceinfilesworker.cpp \
     Search/dlgsearching.cpp \
-<<<<<<< HEAD
+    Search/searchresultsitemdelegate.cpp \
     Extensions/extensionsapi.cpp \
     Extensions/extensionloader.cpp \
     Extensions/extension.cpp
-=======
-    Search/searchresultsitemdelegate.cpp
->>>>>>> 618f693e
 
 HEADERS  += include/mainwindow.h \
     include/topeditorcontainer.h \
@@ -99,15 +96,11 @@
     include/Search/searchinfilesworker.h \
     include/Search/replaceinfilesworker.h \
     include/Search/searchhelpers.h \
-<<<<<<< HEAD
-    include/Search/dlgsearching.h
+    include/Search/dlgsearching.h \
+    include/Search/searchresultsitemdelegate.h \
     include/Extensions/extensionsapi.h \
     include/Extensions/extensionloader.h \
     include/Extensions/extension.h
-=======
-    include/Search/dlgsearching.h \
-    include/Search/searchresultsitemdelegate.h
->>>>>>> 618f693e
 
 FORMS    += mainwindow.ui \
     frmabout.ui \
